--- conflicted
+++ resolved
@@ -5,10 +5,7 @@
 build/
 dist/
 *ipynb*
-<<<<<<< HEAD
 tests/virtual/
-=======
->>>>>>> 4f39a7a8
 
 # -- GLMx
 glm_express.egg-info/
